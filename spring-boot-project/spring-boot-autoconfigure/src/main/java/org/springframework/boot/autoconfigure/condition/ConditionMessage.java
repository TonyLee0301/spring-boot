--- conflicted
+++ resolved
@@ -381,25 +381,14 @@
 			Assert.notNull(style, "Style must not be null");
 			StringBuilder message = new StringBuilder(this.reason);
 			items = style.applyTo(items);
-<<<<<<< HEAD
-			if ((this.condition == null || items.size() <= 1)
-					&& StringUtils.hasLength(this.singular)) {
+			if ((this.condition == null || items.size() <= 1) && StringUtils.hasLength(this.singular)) {
 				message.append(" ").append(this.singular);
-=======
-			if ((this.condition == null || items.size() <= 1) && StringUtils.hasLength(this.singular)) {
-				message.append(" " + this.singular);
->>>>>>> 24925c3d
 			}
 			else if (StringUtils.hasLength(this.plural)) {
 				message.append(" ").append(this.plural);
 			}
 			if (items != null && !items.isEmpty()) {
-<<<<<<< HEAD
-				message.append(" ")
-						.append(StringUtils.collectionToDelimitedString(items, ", "));
-=======
-				message.append(" " + StringUtils.collectionToDelimitedString(items, ", "));
->>>>>>> 24925c3d
+				message.append(" ").append(StringUtils.collectionToDelimitedString(items, ", "));
 			}
 			return this.condition.because(message.toString());
 		}
