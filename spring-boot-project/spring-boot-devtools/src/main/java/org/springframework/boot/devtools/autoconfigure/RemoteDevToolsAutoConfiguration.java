--- conflicted
+++ resolved
@@ -66,13 +66,7 @@
 
 	private final DevToolsProperties properties;
 
-<<<<<<< HEAD
 	public RemoteDevToolsAutoConfiguration(DevToolsProperties properties) {
-=======
-	private final ServerProperties serverProperties;
-
-	public RemoteDevToolsAutoConfiguration(DevToolsProperties properties, ServerProperties serverProperties) {
->>>>>>> 24925c3d
 		this.properties = properties;
 	}
 
@@ -84,21 +78,11 @@
 	}
 
 	@Bean
-	public HandlerMapper remoteDevToolsHealthCheckHandlerMapper(
-			ServerProperties serverProperties) {
+	public HandlerMapper remoteDevToolsHealthCheckHandlerMapper(ServerProperties serverProperties) {
 		Handler handler = new HttpStatusHandler();
-<<<<<<< HEAD
 		Servlet servlet = serverProperties.getServlet();
-		String servletContextPath = (servlet.getContextPath() != null)
-				? servlet.getContextPath() : "";
-		return new UrlHandlerMapper(
-				servletContextPath + this.properties.getRemote().getContextPath(),
-				handler);
-=======
-		Servlet servlet = this.serverProperties.getServlet();
 		String servletContextPath = (servlet.getContextPath() != null) ? servlet.getContextPath() : "";
 		return new UrlHandlerMapper(servletContextPath + this.properties.getRemote().getContextPath(), handler);
->>>>>>> 24925c3d
 	}
 
 	@Bean
@@ -112,14 +96,8 @@
 	/**
 	 * Configuration for remote update and restarts.
 	 */
-<<<<<<< HEAD
 	@Configuration(proxyBeanMethods = false)
-	@ConditionalOnProperty(prefix = "spring.devtools.remote.restart", name = "enabled",
-			matchIfMissing = true)
-=======
-	@Configuration
 	@ConditionalOnProperty(prefix = "spring.devtools.remote.restart", name = "enabled", matchIfMissing = true)
->>>>>>> 24925c3d
 	static class RemoteRestartConfiguration {
 
 		@Bean
@@ -136,19 +114,11 @@
 
 		@Bean
 		@ConditionalOnMissingBean(name = "remoteRestartHandlerMapper")
-<<<<<<< HEAD
-		public UrlHandlerMapper remoteRestartHandlerMapper(HttpRestartServer server,
-				ServerProperties serverProperties, DevToolsProperties properties) {
+		public UrlHandlerMapper remoteRestartHandlerMapper(HttpRestartServer server, ServerProperties serverProperties,
+				DevToolsProperties properties) {
 			Servlet servlet = serverProperties.getServlet();
 			RemoteDevToolsProperties remote = properties.getRemote();
-			String servletContextPath = (servlet.getContextPath() != null)
-					? servlet.getContextPath() : "";
-=======
-		public UrlHandlerMapper remoteRestartHandlerMapper(HttpRestartServer server) {
-			Servlet servlet = this.serverProperties.getServlet();
-			RemoteDevToolsProperties remote = this.properties.getRemote();
 			String servletContextPath = (servlet.getContextPath() != null) ? servlet.getContextPath() : "";
->>>>>>> 24925c3d
 			String url = servletContextPath + remote.getContextPath() + "/restart";
 			logger.warn("Listening for remote restart updates on " + url);
 			Handler handler = new HttpRestartServerHandler(server);
